//! Fluentd client
//!
//! ## Example
//!
//! ```
//! use tokio_fluent::{Client, Config, FluentClient};
//! use tokio_fluent::record::{Map, Value};
//!
//! #[tokio::main]
//! async fn main() {
//!     let client = Client::new(&Config {
//!         addr: "127.0.0.1:24224".parse().unwrap(),
//!         ..Default::default()
//!     })
//!     .await
//!     .unwrap();
//!
//!     let mut map = Map::new();
//!     map.insert("age".to_string(), 10.into());
//!     client.send("fluent.test", map).unwrap();
//! }
//! ```

use std::net::SocketAddr;
use std::time::Duration;

use base64::{engine::general_purpose, Engine};
use tokio::{
    net::TcpStream,
    sync::broadcast::{channel, Sender},
    time::timeout,
};
use uuid::Uuid;

use crate::record::Map;
use crate::worker::{Message, Options, Record, RetryConfig, Worker};

#[derive(Debug, Clone)]
pub struct SendError {
    source: String,
}

impl std::error::Error for SendError {}

impl std::fmt::Display for SendError {
    fn fmt(&self, f: &mut std::fmt::Formatter<'_>) -> std::fmt::Result {
        write!(f, "{}", self.source)
    }
}

#[derive(Debug, Clone)]
/// Config for a client.
pub struct Config {
    /// The address of the fluentd server.
    /// The default is `127.0.0.1:24224`.
    pub addr: SocketAddr,
    /// The timeout value to connect to the fluentd server.
    /// The default is 3 seconds.
    pub timeout: Duration,
    /// The duration of the initial wait for the first retry, in milliseconds.
    /// The default is 500.
    pub retry_wait: u64,
    /// The maximum number of retries. If the number of retries become larger
    /// than this value, the write/send operation will fail. The default is 10.
    pub max_retry: u32,
    /// The maximum duration of wait between retries, in milliseconds.
    /// If calculated retry wait is larger than this value, operation will fail.
    /// The default is 60,000 (60 seconds).
    pub max_retry_wait: u64,
}

impl Default for Config {
    fn default() -> Self {
        Self {
            addr: "127.0.0.1:24224".parse().unwrap(),
            timeout: Duration::new(3, 0),
            retry_wait: 500,
            max_retry: 10,
            max_retry_wait: 60000,
        }
    }
}

pub trait FluentClient: Send + Sync {
<<<<<<< HEAD
    fn send(&self, tag: &'static str, record: Map) -> Result<(), SendError>;
    fn stop(self) -> Result<(), SendError>;
=======
    fn send(&self, tag: &str, record: Map) -> Result<(), SendError>;
    async fn stop(self) -> Result<(), SendError>;
>>>>>>> 2e22a303
}

#[derive(Debug, Clone)]
/// A fluentd client.
pub struct Client {
    sender: Sender<Message>,
}

impl Client {
    /// Connect to the fluentd server and create a worker with tokio::spawn.
    pub async fn new(config: &Config) -> tokio::io::Result<Client> {
        let stream = timeout(config.timeout, TcpStream::connect(config.addr)).await??;
        let (sender, receiver) = channel(1024);

        let config = config.clone();
        let _ = tokio::spawn(async move {
            let mut worker = Worker::new(
                stream,
                receiver,
                RetryConfig {
                    initial_wait: config.retry_wait,
                    max: config.max_retry,
                    max_wait: config.max_retry_wait,
                },
            );
            worker.run().await
        });

        Ok(Self { sender })
    }

    fn send_with_time(&self, tag: &str, record: Map, timestamp: i64) -> Result<(), SendError> {
        let record = Record {
            tag: tag.into(),
            record,
            timestamp,
            options: Options {
                chunk: general_purpose::STANDARD.encode(Uuid::new_v4()),
            },
        };
        self.sender
            .send(Message::Record(record))
            .map_err(|e| SendError {
                source: e.to_string(),
            })?;
        Ok(())
    }
}

impl FluentClient for Client {
    /// Send a fluent record to the fluentd server.
    ///
    /// ## Params:
    /// `tag` - Event category of a record to send.
    ///
    /// `record` - Map object to send as a fluent record.
    fn send(&self, tag: &str, record: Map) -> Result<(), SendError> {
        self.send_with_time(tag, record, chrono::Local::now().timestamp())
    }

    /// Stop the worker.
    fn stop(self) -> Result<(), SendError> {
        self.sender
            .send(Message::Terminate)
            .map_err(|e| SendError {
                source: e.to_string(),
            })?;
        Ok(())
    }
}

/// The worker is terminated when client is dropped.
impl Drop for Client {
    fn drop(&mut self) {
        let _ = self.sender.send(Message::Terminate);
    }
}

#[derive(Debug, Clone)]
/// NopClient does nothing.
pub struct NopClient;

impl FluentClient for NopClient {
    fn send(&self, _tag: &str, _record: Map) -> Result<(), SendError> {
        Ok(())
    }

    fn stop(self) -> Result<(), SendError> {
        Ok(())
    }
}

#[cfg(test)]
mod tests {
    use super::*;

    #[test]
    fn test_send_with_time() {
        use std::collections::HashMap;

        use chrono::TimeZone;

        use crate::record::Value;
        use crate::record_map;

        let (sender, mut receiver) = channel(1024);
        let client = Client { sender };

        let timestamp = chrono::Utc.timestamp_opt(1234567, 0).unwrap().timestamp();
        let record = record_map!("age".to_string() => 20.into());
        assert!(
            client.send_with_time("test", record, timestamp).is_ok(),
            "failed to send with time"
        );

        let got = receiver.try_recv().expect("failed to receive");
        match got {
            Message::Record(r) => {
                assert_eq!(r.tag, "test");
                assert_eq!(r.record, record_map!("age".to_string() => 20.into()));
                assert_eq!(r.timestamp, 1234567);
            }
            Message::Terminate => unreachable!("got terminate message"),
        }
    }

    #[test]
    fn test_stop() {
        let (sender, mut receiver) = channel(1024);
        let client = Client { sender };
        assert!(client.stop().is_ok(), "faled to stop");

        let got = receiver.try_recv().expect("failed to receive");
        match got {
            Message::Record(_) => unreachable!("got record message"),
            Message::Terminate => {}
        };
    }

    #[test]
    fn test_client_drop_sends_terminate() {
        let (sender, mut receiver) = channel(1024);
        {
            Client { sender };
        }
        let got = receiver.try_recv().expect("failed to receive");
        match got {
            Message::Record(_) => unreachable!("got record message"),
            Message::Terminate => {}
        };
    }

    #[test]
    fn test_default_config() {
        let config: Config = Default::default();
        assert_eq!(config.addr, "127.0.0.1:24224".parse().unwrap());
        assert_eq!(config.timeout, Duration::new(3, 0));
        assert_eq!(config.retry_wait, 500);
        assert_eq!(config.max_retry, 10);
        assert_eq!(config.max_retry_wait, 60000);
    }
}<|MERGE_RESOLUTION|>--- conflicted
+++ resolved
@@ -82,13 +82,8 @@
 }
 
 pub trait FluentClient: Send + Sync {
-<<<<<<< HEAD
-    fn send(&self, tag: &'static str, record: Map) -> Result<(), SendError>;
+    fn send(&self, tag: &str, record: Map) -> Result<(), SendError>;
     fn stop(self) -> Result<(), SendError>;
-=======
-    fn send(&self, tag: &str, record: Map) -> Result<(), SendError>;
-    async fn stop(self) -> Result<(), SendError>;
->>>>>>> 2e22a303
 }
 
 #[derive(Debug, Clone)]
